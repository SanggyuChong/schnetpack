import torch
import numpy as np
import scipy.linalg as linalg
import logging

from schnetpack.md.utils import MDUnits, load_gle_matrices, \
    NormalModeTransformer, YSWeights
from schnetpack.md.integrators import RingPolymer
from schnetpack.simulate.hooks import SimulationHook


<<<<<<< HEAD
=======
__all__ = ['ThermostatHook', 'BerendsenThermostat', 'GLEThermostat',
           'PIGLETThermostat', 'LangevinThermostat', 'PILELocalThermostat',
           'PILEGlobalThermostat', 'NHCThermostat', 'NHCRingPolymerThermostat']


>>>>>>> af15c7bc
class ThermostatError(Exception):
    pass


class ThermostatHook(SimulationHook):
    # TODO: Could be made a torch nn.Module

    def __init__(self, temperature_bath, nm_transformation=None, detach=True):
        self.temperature_bath = temperature_bath
        self.initialized = False
        self.device = None
        self.n_replicas = None
        self.nm_transformation = nm_transformation
        self.detach = detach

    def on_simulation_start(self, simulator):
        self.device = simulator.system.device
        self.n_replicas = simulator.system.n_replicas

        # Check if using normal modes is feasible and initialize
        if self.nm_transformation is not None:
            if type(simulator.integrator) is not RingPolymer:
                raise ThermostatError('Normal mode transformation should only'
                                      'be used with ring polymer dynamics.')
            else:
                self.nm_transformation = self.nm_transformation(self.n_replicas, device=self.device)

        if not self.initialized:
            self._init_thermostat(simulator)
            self.initialized = True

    def on_step_begin(self, simulator):
        # Apply thermostat
        self._apply_thermostat(simulator)

        # Re-apply atom masks for differently sized molecules, as some
        # thermostats add random noise
        simulator.system.momenta =\
            simulator.system.momenta * simulator.system.atom_masks

        # Detach if requested
        if self.detach:
            simulator.system.momenta = simulator.system.momenta.detach()

    def on_step_end(self, simulator):
        # Apply thermostat
        self._apply_thermostat(simulator)

        # Re-apply atom masks for differently sized molecules, as some
        # thermostats add random noise
        simulator.system.momenta =\
            simulator.system.momenta * simulator.system.atom_masks

        # Detach if requested
        if self.detach:
            simulator.system.momenta = simulator.system.momenta.detach()

    def _init_thermostat(self, simulator):
        pass

    def _apply_thermostat(self, simulator):
        raise NotImplementedError


class BerendsenThermostat(ThermostatHook):

    def __init__(self, temperature_bath, time_constant):
        super(BerendsenThermostat, self).__init__(temperature_bath)

        self.time_constant = time_constant * MDUnits.fs2atu

    def _apply_thermostat(self, simulator):
        scaling = 1.0 + simulator.integrator.time_step / self.time_constant * (
                self.temperature_bath / simulator.system.temperature - 1)
        simulator.system.momenta =\
            torch.sqrt(scaling[:, :, None, None]) * simulator.system.momenta


class GLEThermostat(ThermostatHook):

    def __init__(self, bath_temperature, gle_file, nm_transformation=None):
        super(GLEThermostat, self).__init__(bath_temperature,
                                            nm_transformation=nm_transformation)

        self.gle_file = gle_file

        # To be initialized on beginning of the simulation, once system and
        # integrator are known
        self.c1 = None
        self.c2 = None
        self.thermostat_momenta = None
        self.thermostat_factor = None

    def _init_thermostat(self, simulator):
        # Generate main matrices
        self.c1, self.c2 = self._init_gle_matrices(simulator)

        # Get particle masses
        self.thermostat_factor = torch.sqrt(simulator.system.masses)[..., None]

        # Get initial thermostat momenta
        self.thermostat_momenta = self._init_thermostat_momenta(simulator)

    def _init_gle_matrices(self, simulator):
        a_matrix, c_matrix = load_gle_matrices(self.gle_file)

        if a_matrix is None:
            raise ThermostatError('Error reading GLE matrices'
                                  ' from {:s}'.format(self.gle_file))
        elif a_matrix.shape[0] > 1:
            raise ThermostatError('More than one A matrix found. Could be '
                                  'PIGLET input.')
        else:
            # Remove leading dimension (for normal modes)
            a_matrix = a_matrix.squeeze()

        c1, c2 = self._init_single_gle_matrix(a_matrix, c_matrix, simulator)
        return c1, c2

    def _init_single_gle_matrix(self, a_matrix, c_matrix, simulator):

        if c_matrix is None:
            c_matrix =\
                np.eye(a_matrix.shape[-1]) * self.temperature_bath * MDUnits.kB
            # Check if normal GLE or GLE for ring polymers is needed:
            if type(simulator.integrator) is RingPolymer:
                logging.info('RingPolymer integrator detected, initializing '
                             'C accordingly.')
                c_matrix *= simulator.system.n_replicas
        else:
            c_matrix = c_matrix.squeeze()
            logging.info('C matrix for GLE loaded, provided temperature will '
                         'be ignored.')

        # A does not need to be transposed, else c2 is imaginary
        c1 = linalg.expm(-0.5 * simulator.integrator.time_step * a_matrix)

        # c2 is symmetric
        c2 = linalg.sqrtm(c_matrix - np.dot(c1, np.dot(c_matrix, c1.T)))

        c1 = torch.from_numpy(c1.T).to(self.device).float()
        c2 = torch.from_numpy(c2).to(self.device).float()
        return c1, c2

    def _init_thermostat_momenta(self, simulator, free_particle_limit=True):
        degrees_of_freedom = self.c1.shape[-1]
        if not free_particle_limit:
            initial_momenta = torch.zeros(*simulator.system.momenta.shape,
                                          degrees_of_freedom,
                                          device=self.device)
        else:
            initial_momenta = torch.randn(*simulator.system.momenta.shape,
                                          degrees_of_freedom,
                                          device=self.device)
            initial_momenta = torch.matmul(initial_momenta, self.c2)
        return initial_momenta

    def _apply_thermostat(self, simulator):
        # Generate random noise
        thermostat_noise = torch.randn(self.thermostat_momenta.shape,
                                       device=self.device)

        # Get current momenta
        momenta = simulator.system.momenta

        # Apply transformation if requested
        if self.nm_transformation is not None:
            momenta = self.nm_transformation.beads2normal(momenta)

        # Set current momenta
        self.thermostat_momenta[:, :, :, :, 0] = momenta

        # Apply thermostat
        self.thermostat_momenta = \
            torch.matmul(self.thermostat_momenta, self.c1) \
            + torch.matmul(thermostat_noise, self.c2) * self.thermostat_factor

        # Extract momenta
        momenta = self.thermostat_momenta[:, :, :, :, 0]

        # Apply transformation if requested
        if self.nm_transformation is not None:
            momenta = self.nm_transformation.normal2beads(momenta)

        simulator.system.momenta = momenta

    @property
    def state_dict(self):
        state_dict = {
            'c1': self.c1,
            'c2': self.c2,
            'thermostat_factor': self.thermostat_factor,
            'thermostat_momenta': self.thermostat_momenta,
            'temperature_bath': self.temperature_bath,
            'n_replicas': self.n_replicas
        }
        return state_dict

    @state_dict.setter
    def state_dict(self, state_dict):
        self.c1 = state_dict['c1']
        self.c2 = state_dict['c2']
        self.thermostat_factor = state_dict['thermostat_factor']
        self.thermostat_momenta = state_dict['thermostat_momenta']
        self.temperature_bath = state_dict['temperature_bath']
        self.n_replicas = state_dict['n_replicas']

        # Set initialized flag
        self.initialized = True


class PIGLETThermostat(GLEThermostat):

    def __init__(self, temperature_bath, gle_file,
                 nm_transformation=NormalModeTransformer):
<<<<<<< HEAD
        super(PIGLETThermostat, self).__init__(temperature_bath, gle_file, nm_transformation=nm_transformation)
=======
        logging.info('Using PIGLET thermostat')
        super(PIGLETThermostat,
              self).__init__(temperature_bath, gle_file,
                             nm_transformation=nm_transformation)
>>>>>>> af15c7bc

    def _init_gle_matrices(self, simulator):
        a_matrix, c_matrix = load_gle_matrices(self.gle_file)

        if a_matrix is None:
            raise ThermostatError('Error reading GLE matrices '
                                  'from {:s}'.format(self.gle_file))
        if a_matrix.shape[0] != self.n_replicas:
<<<<<<< HEAD
            raise ThermostatError('Expected {:d} beads but found {:d}.'.format(a_matrix.shape[0], self.n_replicas))
=======
            raise ThermostatError('Expected {:d} beads but '
                                  'found {:d}.'.format(self.n_replicas,
                                                       a_matrix.shape[0]))
>>>>>>> af15c7bc
        if not type(simulator.integrator) is RingPolymer:
            raise ThermostatError('PIGLET thermostat should only be used with '
                                  'RPMD.')

        all_c1 = []
        all_c2 = []

        # Generate main matrices
        for b in range(self.n_replicas):
            c1, c2 = self._init_single_gle_matrix(a_matrix[b],
                                                  (c_matrix[b],
                                                   None)[c_matrix is None],
                                                  simulator)
            # Add extra dimension for use with torch.cat, correspond to normal
            # modes of ring polymer
            all_c1.append(c1[None, ...])
            all_c2.append(c2[None, ...])

        # Bring to correct shape for later matmul broadcasting
        c1 = torch.cat(all_c1)[:, None, None, :, :]
        c2 = torch.cat(all_c2)[:, None, None, :, :]
        return c1, c2


class LangevinThermostat(ThermostatHook):

    def __init__(self, temperature_bath, time_constant, nm_transformation=None):
<<<<<<< HEAD
        super(LangevinThermostat, self).__init__(temperature_bath, nm_transformation=nm_transformation)
=======
        logging.info('Using Langevin thermostat')
        super(LangevinThermostat,
              self).__init__(temperature_bath,
                             nm_transformation=nm_transformation)
>>>>>>> af15c7bc

        self.time_constant = time_constant * MDUnits.fs2atu

        self.thermostat_factor = None
        self.c1 = None
        self.c2 = None

    def _init_thermostat(self, simulator):
        # Initialize friction coefficients
        gamma = torch.ones(1, device=self.device) / self.time_constant

        # Initialize coefficient matrices
        c1 = torch.exp(-0.5 * simulator.integrator.time_step * gamma)
        c2 = torch.sqrt(1 - c1 ** 2)

        self.c1 = c1.to(self.device)[:, None, None, None]
        self.c2 = c2.to(self.device)[:, None, None, None]

        # Get mass and temperature factors
        self.thermostat_factor = torch.sqrt(simulator.system.masses *
                                            MDUnits.kB * self.temperature_bath)

    def _apply_thermostat(self, simulator):
        # Get current momenta
        momenta = simulator.system.momenta

        # Apply transformation
        if self.nm_transformation is not None:
            momenta = self.nm_transformation.beads2normal(momenta)

        # Generate random noise
        thermostat_noise = torch.randn(momenta.shape, device=self.device)

        # Apply thermostat
        momenta = self.c1 * momenta + self.thermostat_factor * self.c2 \
                  * thermostat_noise

        # Apply transformation if requested
        if self.nm_transformation is not None:
            momenta = self.nm_transformation.normal2beads(momenta)

        simulator.system.momenta = momenta

    @property
    def state_dict(self):
        state_dict = {
            'c1': self.c1,
            'c2': self.c2,
            'thermostat_factor': self.thermostat_factor,
            'temperature_bath': self.temperature_bath,
            'n_replicas': self.n_replicas
        }
        return state_dict

    @state_dict.setter
    def state_dict(self, state_dict):
        self.c1 = state_dict['c1']
        self.c2 = state_dict['c2']
        self.thermostat_factor = state_dict['thermostat_factor']
        self.temperature_bath = state_dict['temperature_bath']
        self.n_replicas = state_dict['n_replicas']

        # Set initialized flag
        self.initialized = True


class PILELocalThermostat(LangevinThermostat):

<<<<<<< HEAD
    def __init__(self, temperature_bath, time_constant, nm_transformation=NormalModeTransformer):
        super(PILELocalThermostat, self).__init__(temperature_bath, time_constant, nm_transformation=nm_transformation)
=======
    def __init__(self, temperature_bath, time_constant,
                 nm_transformation=NormalModeTransformer):
        logging.info('Using local PILE thermostat')
        super(PILELocalThermostat,
              self).__init__(temperature_bath, time_constant,
                             nm_transformation=nm_transformation)
>>>>>>> af15c7bc

    def _init_thermostat(self, simulator):
        if type(simulator.integrator) is not RingPolymer:
            raise ThermostatError('PILE thermostats can only be used in RPMD')

        # Initialize friction coefficients
        gamma_normal = 2 * simulator.integrator.omega_normal
        # Use seperate coefficient for centroid mode
        gamma_normal[0] = 1.0 / self.time_constant

        if self.nm_transformation is None:
            raise ThermostatError('Normal mode transformation required for '
                                  'PILE thermostat')

        # Initialize coefficient matrices
        c1 = torch.exp(-0.5 * simulator.integrator.time_step * gamma_normal)
        c2 = torch.sqrt(1 - c1 ** 2)

        self.c1 = c1.to(self.device)[:, None, None, None]
        self.c2 = c2.to(self.device)[:, None, None, None]

        # Get mass and temperature factors
        self.thermostat_factor = torch.sqrt(
            simulator.system.masses * MDUnits.kB * self.n_replicas
            * self.temperature_bath)

    @property
    def state_dict(self):
        state_dict = {
            'c1': self.c1,
            'c2': self.c2,
            'thermostat_factor': self.thermostat_factor,
            'temperature_bath': self.temperature_bath,
            'n_replicas': self.n_replicas
        }
        return state_dict

    @state_dict.setter
    def state_dict(self, state_dict):
        self.c1 = state_dict['c1']
        self.c2 = state_dict['c2']
        self.thermostat_factor = state_dict['thermostat_factor']
        self.temperature_bath = state_dict['temperature_bath']
        self.n_replicas = state_dict['n_replicas']

        # Set initialized flag
        self.initialized = True


class PILEGlobalThermostat(PILELocalThermostat):

<<<<<<< HEAD
    def __init__(self, temperature_bath, time_constant, nm_transformation=NormalModeTransformer):
        super(PILEGlobalThermostat, self).__init__(temperature_bath, time_constant,
                                                   nm_transformation=nm_transformation)
=======
    def __init__(self, temperature_bath, time_constant,
                 nm_transformation=NormalModeTransformer):
        logging.info('Using global PILE thermostat')
        super(PILEGlobalThermostat,
              self).__init__(temperature_bath, time_constant,
                             nm_transformation=nm_transformation)
>>>>>>> af15c7bc

    def _apply_thermostat(self, simulator):
        # Get current momenta
        momenta = simulator.system.momenta

        # Apply transformation
        if self.nm_transformation is not None:
            momenta = self.nm_transformation.beads2normal(momenta)

        # Generate random noise
        thermostat_noise = torch.randn(momenta.shape, device=self.device)

        # Apply thermostat to centroid mode
        c1_centroid = self.c1[0]
        momenta_centroid = momenta[0]
        thermostat_noise_centroid = thermostat_noise[0]

        # Compute kinetic energy of centroid
        kinetic_energy_factor = \
            torch.sum(momenta_centroid ** 2 / simulator.system.masses[0]) \
            / (self.temperature_bath * MDUnits.kB * self.n_replicas)

        centroid_factor = (1 - c1_centroid) / kinetic_energy_factor

        alpha_sq = c1_centroid + torch.sum(thermostat_noise_centroid ** 2) \
            * centroid_factor + 2 * thermostat_noise_centroid[0, 0, 0] \
            * torch.sqrt(c1_centroid * centroid_factor)

        alpha_sign = torch.sign(thermostat_noise_centroid[0, 0, 0]
                                + torch.sqrt(c1_centroid / centroid_factor))

        alpha = torch.sqrt(alpha_sq) * alpha_sign

        # Finally apply thermostat...
        momenta[0] = alpha * momenta[0]

        # Apply thermostat for remaining normal modes
        momenta[1:] = self.c1[1:] * momenta[1:] + self.thermostat_factor \
                      * self.c2[1:] * thermostat_noise[1:]

        # Apply transformation if requested
        if self.nm_transformation is not None:
            momenta = self.nm_transformation.normal2beads(momenta)

        simulator.system.momenta = momenta


class NHCThermostat(ThermostatHook):

    def __init__(self, temperature_bath, time_constant, chain_length=3,
                 massive=False, nm_transformation=None, multi_step=2,
                 integration_order=3):
        super(NHCThermostat, self).__init__(temperature_bath,
                                            nm_transformation=nm_transformation)

        self.chain_length = chain_length
        self.massive = massive
        self.frequency = 1 / (time_constant * MDUnits.fs2atu)

        # Cpmpute kBT, since it will be used a lot
        self.kb_temperature = self.temperature_bath * MDUnits.kB

        # Propagation parameters
        self.multi_step = multi_step
        self.integration_order = integration_order
        self.time_step = None

        # Find out number of particles (depends on whether massive or not)
        self.degrees_of_freedom = None
        self.masses = None

        self.velocities = None
        self.positions = None
        self.forces = None

    def _init_thermostat(self, simulator):
        # Determine integration step via multi step and Yoshida Suzuki weights
        integration_weights =\
            YSWeights(self.device).get_weights(self.integration_order)
        self.time_step = simulator.integrator.time_step * integration_weights \
            / self.multi_step

        # Determine shape of tensors and internal degrees of freedom
        n_replicas, n_molecules, n_atoms, xyz = simulator.system.momenta.shape

        if self.massive:
            state_dimension = (n_replicas, n_molecules, n_atoms, xyz,
                               self.chain_length)
            # Since momenta will be masked later, no need to set non-atoms to 0
            self.degrees_of_freedom = torch.ones((n_replicas, n_molecules,
                                                  n_atoms, xyz),
                                                 device=self.device)
        else:
            state_dimension = (n_replicas, n_molecules, 1, 1, self.chain_length)
            self.degrees_of_freedom =\
                3 * simulator.system.n_atoms.float()[None, :, None, None]

        # Set up masses
        self._init_masses(state_dimension, simulator)

        # Set up internal variables
        self.positions = torch.zeros(state_dimension, device=self.device)
        self.forces = torch.zeros(state_dimension, device=self.device)
        self.velocities = torch.zeros(state_dimension, device=self.device)

    def _init_masses(self, state_dimension, simulator):
        self.masses = torch.ones(state_dimension, device=self.device)
        # Get masses of innermost thermostat
        self.masses[..., 0] = self.degrees_of_freedom * self.kb_temperature \
            / self.frequency ** 2
        # Set masses of remaining thermostats
        self.masses[..., 1:] = self.kb_temperature / self.frequency ** 2

    def _propagate_thermostat(self, kinetic_energy):
        # Compute forces on first thermostat
        self.forces[..., 0] = (kinetic_energy - self.degrees_of_freedom
                               * self.kb_temperature) / self.masses[..., 0]

        scaling_factor = 1.0
        for _ in range(self.multi_step):
            for idx_ys in range(self.integration_order):
                time_step = self.time_step[idx_ys]

                # Update velocities of outermost bath
                self.velocities[..., -1] += \
                    0.25 * self.forces[..., -1] * time_step

                # Update the velocities moving through the beads of the chain
                for chain in range(self.chain_length - 2, -1, -1):
                    coeff = torch.exp(-0.125 * time_step
                                      * self.velocities[..., chain + 1])
                    self.velocities[..., chain] = \
                        self.velocities[..., chain] * coeff ** 2 + 0.25 \
                        * self.forces[..., chain] * coeff * time_step

                # Accumulate velocity scaling
                scaling_factor *= torch.exp(-0.5 * time_step
                                            * self.velocities[..., 0])
                # Update forces of innermost thermostat
                self.forces[..., 0] = \
                    (scaling_factor * scaling_factor * kinetic_energy
                     - self.degrees_of_freedom * self.kb_temperature) \
                    / self.masses[..., 0]

                # Update thermostat positions
                # TODO: Only required if one is interested in the conserved
                #  quanity of the NHC.
                self.positions += 0.5 * self.velocities * time_step

                # Update the thermostat velocities
                for chain in range(self.chain_length - 1):
                    coeff = torch.exp(-0.125 * time_step
                                      * self.velocities[..., chain + 1])
                    self.velocities[..., chain] = \
                        self.velocities[..., chain] * coeff ** 2 + 0.25 \
                        * self.forces[..., chain] * coeff * time_step
                    self.forces[..., chain + 1] = \
                        (self.masses[..., chain]
                         * self.velocities[..., chain] ** 2
                         - self.kb_temperature) / self.masses[..., chain + 1]

                # Update velocities of outermost thermostat
                self.velocities[..., -1] += 0.25 * self.forces[..., -1] \
                    * time_step

        return scaling_factor

    def _compute_kinetic_energy(self, momenta, masses):
        # Compute the kinetic energy (factor of 1/2 can be removed, as it
        # cancels with a times 2)
        # TODO: Is no problem, as NM transformation never mixes atom dimension
        #  which carries the masses.
        kinetic_energy = momenta ** 2 / masses
        if self.massive:
            return kinetic_energy
        else:
            return torch.sum(torch.sum(kinetic_energy, 3, keepdim=True), 2,
                             keepdim=True)

    def _apply_thermostat(self, simulator):
        # Get current momenta
        momenta = simulator.system.momenta

        # Apply transformation
        if self.nm_transformation is not None:
            momenta = self.nm_transformation.beads2normal(momenta)

        kinetic_energy = self._compute_kinetic_energy(momenta,
                                                      simulator.system.masses)

        scaling_factor = self._propagate_thermostat(kinetic_energy)
        momenta = momenta * scaling_factor

        # Apply transformation if requested
        if self.nm_transformation is not None:
            momenta = self.nm_transformation.normal2beads(momenta)

        simulator.system.momenta = momenta

    @property
    def state_dict(self):
        state_dict = {
            'chain_length': self.chain_length,
            'massive': self.massive,
            'frequency': self.frequency,
            'kb_temperature': self.kb_temperature,
            'degrees_of_freedom': self.degrees_of_freedom,
            'masses': self.masses,
            'velocities': self.velocities,
            'forces': self.forces,
            'positions': self.positions,
            'time_step': self.time_step,
            'temperature_bath': self.temperature_bath,
            'n_replicas': self.n_replicas,
            'multi_step': self.multi_step,
            'integration_order': self.integration_order
        }
        return state_dict

    @state_dict.setter
    def state_dict(self, state_dict):
        self.chain_length = state_dict['chain_length']
        self.massive = state_dict['massive']
        self.frequency = state_dict['frequency']
        self.kb_temperature = state_dict['kb_temperature']
        self.degrees_of_freedom = state_dict['degrees_of_freedom']
        self.masses = state_dict['masses']
        self.velocities = state_dict['velocities']
        self.forces = state_dict['forces']
        self.positions = state_dict['positions']
        self.time_step = state_dict['time_step']
        self.temperature_bath = state_dict['temperature_bath']
        self.n_replicas = state_dict['n_replicas']
        self.multi_step = state_dict['multi_step']
        self.integration_order = state_dict['integration_order']

        self.initialized = True


class NHCRingPolymerThermostat(NHCThermostat):

    def __init__(self, temperature_bath, time_constant, chain_length=3,
                 local=True, nm_transformation=NormalModeTransformer,
                 multi_step=2, integration_order=3):
        super(NHCRingPolymerThermostat,
              self).__init__(temperature_bath, time_constant,
                             chain_length=chain_length, massive=True,
                             nm_transformation=nm_transformation,
                             multi_step=multi_step,
                             integration_order=integration_order)
        self.local = local

    def _init_masses(self, state_dimension, simulator):
        # Multiply factor by number of replicas
        self.kb_temperature = self.kb_temperature * self.n_replicas

        # Initialize masses with the frequencies of the ring polymer
        polymer_frequencies = simulator.integrator.omega_normal
        # 0.5 comes from Ceriotti paper, check
        polymer_frequencies[0] = 0.5 * self.frequency

        # Assume standard massive Nose-Hoover and initialize accordingly
        self.masses = torch.ones(state_dimension, device=self.device)
        self.masses *= self.kb_temperature \
            / polymer_frequencies[:, None, None, None, None] ** 2

        # If a global thermostat is requested, we assign masses of 3N to
        # the first link in the chain on the centroid
        if not self.local:
            self.masses[0, :, :, :, 0] *= \
                3 * simulator.system.n_atoms.float()[:, None, None]
            # Degrees of freedom also need to be adapted
            self.degrees_of_freedom[0, :, :, :] *= \
                3 * simulator.system.n_atoms.float()[:, None, None]

    def _compute_kinetic_energy(self, momenta, masses):
        kinetic_energy = momenta ** 2 / masses

        # In case of a global NHC for RPMD, use the whole centroid kinetic
        # energy and broadcast it
        if not self.local:
            kinetic_energy_centroid = \
                torch.sum(torch.sum(kinetic_energy[0, ...], 2, keepdim=True),
                          1, keepdim=True)
            kinetic_energy[0, ...] = kinetic_energy_centroid

        return kinetic_energy

    @property
    def state_dict(self):
        state_dict = {
            'chain_length': self.chain_length,
            'massive': self.massive,
            'frequency': self.frequency,
            'kb_temperature': self.kb_temperature,
            'degrees_of_freedom': self.degrees_of_freedom,
            'masses': self.masses,
            'velocities': self.velocities,
            'forces': self.forces,
            'positions': self.positions,
            'time_step': self.time_step,
            'temperature_bath': self.temperature_bath,
            'n_replicas': self.n_replicas,
            'multi_step': self.multi_step,
            'integration_order': self.integration_order,
            'local': self.local
        }
        return state_dict

    @state_dict.setter
    def state_dict(self, state_dict):
        self.chain_length = state_dict['chain_length']
        self.massive = state_dict['massive']
        self.frequency = state_dict['frequency']
        self.kb_temperature = state_dict['kb_temperature']
        self.degrees_of_freedom = state_dict['degrees_of_freedom']
        self.masses = state_dict['masses']
        self.velocities = state_dict['velocities']
        self.forces = state_dict['forces']
        self.positions = state_dict['positions']
        self.time_step = state_dict['time_step']
        self.temperature_bath = state_dict['temperature_bath']
        self.n_replicas = state_dict['n_replicas']
        self.multi_step = state_dict['multi_step']
        self.integration_order = state_dict['integration_order']
        self.local = state_dict['local']

        self.initialized = True<|MERGE_RESOLUTION|>--- conflicted
+++ resolved
@@ -9,14 +9,11 @@
 from schnetpack.simulate.hooks import SimulationHook
 
 
-<<<<<<< HEAD
-=======
 __all__ = ['ThermostatHook', 'BerendsenThermostat', 'GLEThermostat',
            'PIGLETThermostat', 'LangevinThermostat', 'PILELocalThermostat',
            'PILEGlobalThermostat', 'NHCThermostat', 'NHCRingPolymerThermostat']
 
 
->>>>>>> af15c7bc
 class ThermostatError(Exception):
     pass
 
@@ -232,14 +229,11 @@
 
     def __init__(self, temperature_bath, gle_file,
                  nm_transformation=NormalModeTransformer):
-<<<<<<< HEAD
-        super(PIGLETThermostat, self).__init__(temperature_bath, gle_file, nm_transformation=nm_transformation)
-=======
+
         logging.info('Using PIGLET thermostat')
         super(PIGLETThermostat,
               self).__init__(temperature_bath, gle_file,
                              nm_transformation=nm_transformation)
->>>>>>> af15c7bc
 
     def _init_gle_matrices(self, simulator):
         a_matrix, c_matrix = load_gle_matrices(self.gle_file)
@@ -248,13 +242,11 @@
             raise ThermostatError('Error reading GLE matrices '
                                   'from {:s}'.format(self.gle_file))
         if a_matrix.shape[0] != self.n_replicas:
-<<<<<<< HEAD
-            raise ThermostatError('Expected {:d} beads but found {:d}.'.format(a_matrix.shape[0], self.n_replicas))
-=======
+
             raise ThermostatError('Expected {:d} beads but '
                                   'found {:d}.'.format(self.n_replicas,
                                                        a_matrix.shape[0]))
->>>>>>> af15c7bc
+
         if not type(simulator.integrator) is RingPolymer:
             raise ThermostatError('PIGLET thermostat should only be used with '
                                   'RPMD.')
@@ -282,14 +274,11 @@
 class LangevinThermostat(ThermostatHook):
 
     def __init__(self, temperature_bath, time_constant, nm_transformation=None):
-<<<<<<< HEAD
-        super(LangevinThermostat, self).__init__(temperature_bath, nm_transformation=nm_transformation)
-=======
+
         logging.info('Using Langevin thermostat')
         super(LangevinThermostat,
               self).__init__(temperature_bath,
                              nm_transformation=nm_transformation)
->>>>>>> af15c7bc
 
         self.time_constant = time_constant * MDUnits.fs2atu
 
@@ -358,17 +347,12 @@
 
 class PILELocalThermostat(LangevinThermostat):
 
-<<<<<<< HEAD
-    def __init__(self, temperature_bath, time_constant, nm_transformation=NormalModeTransformer):
-        super(PILELocalThermostat, self).__init__(temperature_bath, time_constant, nm_transformation=nm_transformation)
-=======
     def __init__(self, temperature_bath, time_constant,
                  nm_transformation=NormalModeTransformer):
         logging.info('Using local PILE thermostat')
         super(PILELocalThermostat,
               self).__init__(temperature_bath, time_constant,
                              nm_transformation=nm_transformation)
->>>>>>> af15c7bc
 
     def _init_thermostat(self, simulator):
         if type(simulator.integrator) is not RingPolymer:
@@ -420,18 +404,12 @@
 
 class PILEGlobalThermostat(PILELocalThermostat):
 
-<<<<<<< HEAD
-    def __init__(self, temperature_bath, time_constant, nm_transformation=NormalModeTransformer):
-        super(PILEGlobalThermostat, self).__init__(temperature_bath, time_constant,
-                                                   nm_transformation=nm_transformation)
-=======
     def __init__(self, temperature_bath, time_constant,
                  nm_transformation=NormalModeTransformer):
         logging.info('Using global PILE thermostat')
         super(PILEGlobalThermostat,
               self).__init__(temperature_bath, time_constant,
                              nm_transformation=nm_transformation)
->>>>>>> af15c7bc
 
     def _apply_thermostat(self, simulator):
         # Get current momenta
